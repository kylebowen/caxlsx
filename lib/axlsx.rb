--- conflicted
+++ resolved
@@ -184,13 +184,8 @@
   # @param [Object] value The value to process
   # @return [Object]
   def self.booleanize(value)
-<<<<<<< HEAD
-    if value == true || value == false
+    if BOOLEAN_VALUES.include?(value)
       value ? '1' : '0'
-=======
-    if BOOLEAN_VALUES.include?(value)
-      value ? 1 : 0
->>>>>>> 7899578a
     else
       value
     end
