# frozen_string_literal: true

module Axlsx
  # XML Encoding
  ENCODING = "UTF-8"

  # spreadsheetML namespace
  XML_NS = "http://schemas.openxmlformats.org/spreadsheetml/2006/main"

  # content-types namespace
  XML_NS_T = "http://schemas.openxmlformats.org/package/2006/content-types"

  # extended-properties namespace
  APP_NS = "http://schemas.openxmlformats.org/officeDocument/2006/extended-properties"

  # doc props namespace
  APP_NS_VT = "http://schemas.openxmlformats.org/officeDocument/2006/docPropsVTypes"

  # core properties namespace
  CORE_NS = "http://schemas.openxmlformats.org/package/2006/metadata/core-properties"

  # dc elements (core) namespace
  CORE_NS_DC = "http://purl.org/dc/elements/1.1/"

  # dcmit (core) namespcace
  CORE_NS_DCMIT = "http://purl.org/dc/dcmitype/"

  # dc terms namespace
  CORE_NS_DCT = "http://purl.org/dc/terms/"

  # xml schema namespace
  CORE_NS_XSI = "http://www.w3.org/2001/XMLSchema-instance"

  # Digital signature namespace
  DIGITAL_SIGNATURE_NS = "http://schemas.openxmlformats.org/package/2006/digital-signature"

  # spreadsheet drawing namespace
  XML_NS_XDR = "http://schemas.openxmlformats.org/drawingml/2006/spreadsheetDrawing"

  # drawing namespace
  XML_NS_A  = "http://schemas.openxmlformats.org/drawingml/2006/main"

  # chart namespace
  XML_NS_C  = "http://schemas.openxmlformats.org/drawingml/2006/chart"

  # relationships namespace
  XML_NS_R = "http://schemas.openxmlformats.org/officeDocument/2006/relationships"

  # relationships name space
  RELS_R = "http://schemas.openxmlformats.org/package/2006/relationships"

  # table rels namespace
  TABLE_R = "http://schemas.openxmlformats.org/officeDocument/2006/relationships/table"

  # pivot table rels namespace
  PIVOT_TABLE_R = "http://schemas.openxmlformats.org/officeDocument/2006/relationships/pivotTable"

  # pivot table cache definition namespace
  PIVOT_TABLE_CACHE_DEFINITION_R = "http://schemas.openxmlformats.org/officeDocument/2006/relationships/pivotCacheDefinition"

  # workbook rels namespace
  WORKBOOK_R = "http://schemas.openxmlformats.org/officeDocument/2006/relationships/officeDocument"

  # worksheet rels namespace
  WORKSHEET_R = "http://schemas.openxmlformats.org/officeDocument/2006/relationships/worksheet"

  # app rels namespace
  APP_R = "http://schemas.openxmlformats.org/officeDocument/2006/relationships/extended-properties"

  # core rels namespace
  CORE_R = "http://schemas.openxmlformats.org/package/2006/relationships/metadata/core-properties"

  # digital signature rels namespace
  DIGITAL_SIGNATURE_R = "http://schemas.openxmlformats.org/package/2006/relationships/digital- signature/signature"

  # styles rels namespace
  STYLES_R = "http://schemas.openxmlformats.org/officeDocument/2006/relationships/styles"

  # shared strings namespace
  SHARED_STRINGS_R = "http://schemas.openxmlformats.org/officeDocument/2006/relationships/sharedStrings"

  # drawing rels namespace
  DRAWING_R = "http://schemas.openxmlformats.org/officeDocument/2006/relationships/drawing"

  # chart rels namespace
  CHART_R = "http://schemas.openxmlformats.org/officeDocument/2006/relationships/chart"

  # image rels namespace
  IMAGE_R = "http://schemas.openxmlformats.org/officeDocument/2006/relationships/image"

  # hyperlink rels namespace
  HYPERLINK_R = "http://schemas.openxmlformats.org/officeDocument/2006/relationships/hyperlink"

  # comment rels namespace
  COMMENT_R = "http://schemas.openxmlformats.org/officeDocument/2006/relationships/comments"

  # comment relation for nil target
  COMMENT_R_NULL = "http://purl.oclc.org/ooxml/officeDocument/relationships/comments"

  # vml drawing relation namespace
  VML_DRAWING_R = 'http://schemas.openxmlformats.org/officeDocument/2006/relationships/vmlDrawing'

  # VML Drawing content type
  VML_DRAWING_CT = "application/vnd.openxmlformats-officedocument.vmlDrawing"

  # table content type
  TABLE_CT = "application/vnd.openxmlformats-officedocument.spreadsheetml.table+xml"

  # pivot table content type
  PIVOT_TABLE_CT = "application/vnd.openxmlformats-officedocument.spreadsheetml.pivotTable+xml"

  # pivot table cache definition content type
  PIVOT_TABLE_CACHE_DEFINITION_CT = "application/vnd.openxmlformats-officedocument.spreadsheetml.pivotCacheDefinition+xml"

  # workbook content type
  WORKBOOK_CT = "application/vnd.openxmlformats-officedocument.spreadsheetml.sheet.main+xml"

  # app content type
  APP_CT = "application/vnd.openxmlformats-officedocument.extended-properties+xml"

  # rels content type
  RELS_CT = "application/vnd.openxmlformats-package.relationships+xml"

  # styles content type
  STYLES_CT = "application/vnd.openxmlformats-officedocument.spreadsheetml.styles+xml"

  # xml content type
  XML_CT = "application/xml"

  # worksheet content type
  WORKSHEET_CT = "application/vnd.openxmlformats-officedocument.spreadsheetml.worksheet+xml"

  # shared strings content type
  SHARED_STRINGS_CT = "application/vnd.openxmlformats-officedocument.spreadsheetml.sharedStrings+xml"

  # core content type
  CORE_CT = "application/vnd.openxmlformats-package.core-properties+xml"

  # digital signature xml content type
  DIGITAL_SIGNATURE_XML_CT = "application/vnd.openxmlformats-package.digital-signature-xmlsignature+xml"

  # digital signature origin content type
  DIGITAL_SIGNATURE_ORIGIN_CT = "application/vnd.openxmlformats-package.digital-signature-origin"

  # digital signature certificate content type
  DIGITAL_SIGNATURE_CERTIFICATE_CT = "application/vnd.openxmlformats-package.digital-signature-certificate"

  # chart content type
  CHART_CT = "application/vnd.openxmlformats-officedocument.drawingml.chart+xml"

  # comments content type
  COMMENT_CT = "application/vnd.openxmlformats-officedocument.spreadsheetml.comments+xml"

  # jpeg content type
  JPEG_CT = "image/jpeg"

  # gif content type
  GIF_CT = "image/gif"

  # png content type
  PNG_CT = "image/png"

  # drawing content type
  DRAWING_CT = "application/vnd.openxmlformats-officedocument.drawing+xml"

  # xml content type extensions
  XML_EX = "xml"

  # jpeg extension
  JPEG_EX = "jpeg"

  # gif extension
  GIF_EX = "gif"

  # png extension
  PNG_EX = "png"

  # rels content type extension
  RELS_EX = "rels"

  # workbook part
  WORKBOOK_PN = "xl/workbook.xml"

  # styles part
  STYLES_PN = "styles.xml"

  # shared_strings  part
  SHARED_STRINGS_PN = "sharedStrings.xml"

  # app part
  APP_PN = "docProps/app.xml"

  # core part
  CORE_PN = "docProps/core.xml"

  # content types part
  CONTENT_TYPES_PN = "[Content_Types].xml"

  # rels part
  RELS_PN = "_rels/.rels"

  # workbook rels part
  WORKBOOK_RELS_PN = "xl/_rels/workbook.xml.rels"

  # worksheet part
  WORKSHEET_PN = "worksheets/sheet%d.xml"

  # worksheet rels part
  WORKSHEET_RELS_PN = "worksheets/_rels/sheet%d.xml.rels"

  # drawing part
  DRAWING_PN = "drawings/drawing%d.xml"

  # drawing rels part
  DRAWING_RELS_PN = "drawings/_rels/drawing%d.xml.rels"

  # vml drawing part
  VML_DRAWING_PN = "drawings/vmlDrawing%d.vml"

  # drawing part
  TABLE_PN = "tables/table%d.xml"

  # pivot table parts
  PIVOT_TABLE_PN = "pivotTables/pivotTable%d.xml"

  # pivot table cache definition part name
  PIVOT_TABLE_CACHE_DEFINITION_PN = "pivotCache/pivotCacheDefinition%d.xml"

  # pivot table rels parts
  PIVOT_TABLE_RELS_PN = "pivotTables/_rels/pivotTable%d.xml.rels"

  # chart part
  CHART_PN = "charts/chart%d.xml"

  # chart part
  IMAGE_PN = "media/image%d.%s"

  # comment part
  COMMENT_PN = "comments%d.xml"

  # location of schema files for validation
  SCHEMA_BASE = (File.dirname(__FILE__) + '/../../schema/').freeze

  # App validation schema
  APP_XSD = (SCHEMA_BASE + "shared-documentPropertiesExtended.xsd").freeze

  # core validation schema
  CORE_XSD = (SCHEMA_BASE + "opc-coreProperties.xsd").freeze

  # content types validation schema
  CONTENT_TYPES_XSD = (SCHEMA_BASE + "opc-contentTypes.xsd").freeze

  # rels validation schema
  RELS_XSD = (SCHEMA_BASE + "opc-relationships.xsd").freeze

  # spreadsheetML validation schema
  SML_XSD = (SCHEMA_BASE + "sml.xsd").freeze

  # drawing validation schema
  DRAWING_XSD = (SCHEMA_BASE + "dml-spreadsheetDrawing.xsd").freeze

  # number format id for pecentage formatting using the default formatting id.
  NUM_FMT_PERCENT = 9

  # number format id for date format like 2011/11/13
  NUM_FMT_YYYYMMDD = 100

  # number format id for time format the creates 2011/11/13 12:23:10
  NUM_FMT_YYYYMMDDHHMMSS = 101

  # cellXfs id for thin borders around the cell
  STYLE_THIN_BORDER = 1

  # cellXfs id for default date styling
  STYLE_DATE = 2

  # worksheet maximum name length
  WORKSHEET_MAX_NAME_LENGTH = 31

  # worksheet name forbidden characters
  WORKSHEET_NAME_FORBIDDEN_CHARS = '[]*/\?:'.chars.freeze

  # error messages RestrictionValidor
  ERR_RESTRICTION = "Invalid Data: %s. %s must be one of %s."

  # error message DataTypeValidator
  ERR_TYPE = "Invalid Data %s for %s. must be %s."

  # error message for RegexValidator
  ERR_REGEX = "Invalid Data. %s does not match %s."

  # error message for RangeValidator
  ERR_RANGE = "Invalid Data. %s must be between %s and %s, (inclusive:%s) you gave: %s"

  # error message for sheets that use explicit empty string name
  ERR_SHEET_NAME_EMPTY = "Your worksheet name is empty. Worksheet name can't be empty. Please assign name of your sheet or don't use name option at all."

  # error message for sheets that use a name which is longer than 31 bytes
  ERR_SHEET_NAME_TOO_LONG = "Your worksheet name '%s' is too long. Worksheet names must be #{WORKSHEET_MAX_NAME_LENGTH} characters (bytes) or less"

  # error message for sheets that use a name which include invalid characters
  ERR_SHEET_NAME_CHARACTER_FORBIDDEN = "Your worksheet name '%s' contains a character which is not allowed by MS Excel and will cause repair warnings. Please change the name of your sheet."

  # error message for duplicate sheet names
  ERR_DUPLICATE_SHEET_NAME = "There is already a worksheet in this workbook named '%s'. Please use a unique name"

  # error message when user does not provide color and or style options for border in Style#add_sytle
  ERR_INVALID_BORDER_OPTIONS = "border hash must include both style and color. e.g. :border => { :color => 'FF000000', :style => :thin }. You provided: %s"

  # error message for invalid border id reference
  ERR_INVALID_BORDER_ID = "The border id you specified (%s) does not exist. Please add a border with Style#add_style before referencing its index."

  # error message for invalid angles
  ERR_ANGLE = "Angles must be a value between -90 and 90. You provided: %s"

  # error message for non 'integerish' value
  ERR_INTEGERISH = "You value must be, or be castable via to_i, an Integer. You provided %s"

  # error message for invalid cell reference
  ERR_CELL_REFERENCE_INVALID = "Invalid cell definition `%s`"

  # error message for cell reference with last cell missing
  ERR_CELL_REFERENCE_MISSING_CELL = "Missing cell `%s` for the specified range `%s`"

  # Regex to match forbidden control characters
  # The following will be automatically stripped from worksheets.
  #
  # x00 Null
  # x01 Start Of Heading
  # x02 Start Of Text
  # x03End Of Text
  # x04 End Of Transmission
  # x05 Enquiry
  # x06 Acknowledge
  # x07 Bell
  # x08 Backspace
  # x0B Line Tabulation
  # x0C Form Feed
  # x0E Shift Out
  # x0F Shift In
  # x10 Data Link Escape
  # x11 Device Control One
  # x12 Device Control Two
  # x13 Device Control Three
  # x14 Device Control Four
  # x15 Negative Acknowledge
  # x16 Synchronous Idle
  # x17 End Of Transmission Block
  # x18 Cancel
  # x19 End Of Medium
  # x1A Substitute
  # x1B Escape
  # x1C Information Separator Four
  # x1D Information Separator Three
  # x1E Information Separator Two
  # x1F Information Separator One
  #
  # The following are not dealt with.
  # If you have this in your data, expect excel to blow up!
  #
  # x7F	Delete
  # x80	Control 0080
  # x81	Control 0081
  # x82	Break Permitted Here
  # x83	No Break Here
  # x84	Control 0084
  # x85	Next Line (Nel)
  # x86	Start Of Selected Area
  # x87	End Of Selected Area
  # x88	Character Tabulation Set
  # x89	Character Tabulation With Justification
  # x8A	Line Tabulation Set
  # x8B	Partial Line Forward
  # x8C	Partial Line Backward
  # x8D	Reverse Line Feed
  # x8E	Single Shift Two
  # x8F	Single Shift Three
  # x90	Device Control String
  # x91	Private Use One
  # x92	Private Use Two
  # x93	Set Transmit State
  # x94	Cancel Character
  # x95	Message Waiting
  # x96	Start Of Guarded Area
  # x97	End Of Guarded Area
  # x98	Start Of String
  # x99	Control 0099
  # x9A	Single Character Introducer
  # x9B	Control Sequence Introducer
  # x9C	String Terminator
  # x9D	Operating System Command
  # x9E	Privacy Message
  # x9F	Application Program Command
  #
  # The following are allowed:
  #
  # x0A Line Feed (Lf)
  # x0D Carriage Return (Cr)
  # x09 Character Tabulation
  # @see http://www.codetable.net/asciikeycodes
  pattern = "\x0-\x08\x0B\x0C\x0E-\x1F"
  pattern = pattern.respond_to?(:encode) ? pattern.encode('UTF-8') : pattern

  # The regular expression used to remove control characters from worksheets
  CONTROL_CHARS = pattern.freeze

  # ISO 8601 date recognition
  ISO_8601_REGEX = /\A(-?(?:[1-9][0-9]*)?[0-9]{4})-(1[0-2]|0[1-9])-(3[0-1]|0[1-9]|[1-2][0-9])T(2[0-3]|[0-1][0-9]):([0-5][0-9]):([0-5][0-9])(\.[0-9]+)?(Z|[+-](?:2[0-3]|[0-1][0-9]):[0-5][0-9])?\Z/.freeze

  # FLOAT recognition
  SAFE_FLOAT_REGEX = /\A[-+]?[0-9]*\.?[0-9]+([eE][-+]?[0-9]{1,2})?\Z/.freeze
  MAYBE_FLOAT_REGEX = /\A[-+]?[0-9]*\.?[0-9]+[eE](?<exp>[-+]?[0-9]{3})\Z/.freeze

  # Numeric recognition
  NUMERIC_REGEX = /\A[+-]?\d+?\Z/.freeze

<<<<<<< HEAD
  # Leading characters that indicate a formula.
  # See: https://owasp.org/www-community/attacks/CSV_Injection
  FORMULA_PREFIX = '='

  # Leading characters that indicate an array formula.
  ARRAY_FORMULA_PREFIX = '{='

  # Trailing character that indicates an array formula.
  ARRAY_FORMULA_SUFFIX = '}'
=======
  BOOLEAN_VALUES = [true, false].freeze
>>>>>>> 72d6411b
end<|MERGE_RESOLUTION|>--- conflicted
+++ resolved
@@ -414,7 +414,6 @@
   # Numeric recognition
   NUMERIC_REGEX = /\A[+-]?\d+?\Z/.freeze
 
-<<<<<<< HEAD
   # Leading characters that indicate a formula.
   # See: https://owasp.org/www-community/attacks/CSV_Injection
   FORMULA_PREFIX = '='
@@ -424,7 +423,6 @@
 
   # Trailing character that indicates an array formula.
   ARRAY_FORMULA_SUFFIX = '}'
-=======
+
   BOOLEAN_VALUES = [true, false].freeze
->>>>>>> 72d6411b
 end