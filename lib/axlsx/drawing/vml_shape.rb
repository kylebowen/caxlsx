# frozen_string_literal: true

module Axlsx
  # A VmlShape is used to position and render a comment.
  class VmlShape
    include Axlsx::OptionsParser
    include Axlsx::Accessors

    # Creates a new VmlShape
    # @option options [Integer] row
    # @option options [Integer] column
    # @option options [Integer] left_column
    # @option options [Integer] left_offset
    # @option options [Integer] top_row
    # @option options [Integer] top_offset
    # @option options [Integer] right_column
    # @option options [Integer] right_offset
    # @option options [Integer] bottom_row
    # @option options [Integer] bottom_offset
    def initialize(options = {})
      @row = @column = @left_column = @top_row = @right_column = @bottom_row = 0
      @left_offset = 15
      @top_offset = 2
      @right_offset = 50
      @bottom_offset = 5
      @visible = true
      @id = (0...8).map { 65.+(rand(25)).chr }.join
      parse_options options
      yield self if block_given?
    end

    unsigned_int_attr_accessor :row, :column, :left_column, :left_offset, :top_row, :top_offset,
                               :right_column, :right_offset, :bottom_row, :bottom_offset

    boolean_attr_accessor :visible

    # serialize the shape to a string
    # @param [String] str
    # @return [String]
<<<<<<< HEAD
    def to_xml_string(str = +'')
      str << <<SHAME_ON_YOU
=======
    def to_xml_string(str = '')
      str << <<~XML
>>>>>>> 3d10ac1e

        <v:shape id="#{@id}" type="#_x0000_t202" fillcolor="#ffffa1 [80]" o:insetmode="auto"
          style="visibility:#{@visible ? 'visible' : 'hidden'}">
          <v:fill color2="#ffffa1 [80]"/>
          <v:shadow on="t" obscured="t"/>
          <v:path o:connecttype="none"/>
          <v:textbox style='mso-fit-text-with-word-wrap:t'>
           <div style='text-align:left'></div>
          </v:textbox>

          <x:ClientData ObjectType="Note">
           <x:MoveWithCells/>
           <x:SizeWithCells/>
           <x:Anchor>#{left_column}, #{left_offset}, #{top_row}, #{top_offset}, #{right_column}, #{right_offset}, #{bottom_row}, #{bottom_offset}</x:Anchor>
           <x:AutoFill>False</x:AutoFill>
           <x:Row>#{row}</x:Row>
           <x:Column>#{column}</x:Column>
           #{@visible ? '<x:Visible/>' : ''}
          </x:ClientData>
         </v:shape>
      XML
    end
  end
end<|MERGE_RESOLUTION|>--- conflicted
+++ resolved
@@ -37,13 +37,8 @@
     # serialize the shape to a string
     # @param [String] str
     # @return [String]
-<<<<<<< HEAD
     def to_xml_string(str = +'')
-      str << <<SHAME_ON_YOU
-=======
-    def to_xml_string(str = '')
       str << <<~XML
->>>>>>> 3d10ac1e
 
         <v:shape id="#{@id}" type="#_x0000_t202" fillcolor="#ffffa1 [80]" o:insetmode="auto"
           style="visibility:#{@visible ? 'visible' : 'hidden'}">
