# frozen_string_literal: true

module Axlsx
  # a vml drawing used for comments in excel.
  class VmlDrawing
    # creates a new Vml Drawing object.
    # @param [Comments] comments the comments object this drawing is associated with
    def initialize(comments)
      raise ArgumentError, "you must provide a comments object" unless comments.is_a?(Comments)

      @comments = comments
    end

    # The part name for this vml drawing
    # @return [String]
    def pn
      "#{VML_DRAWING_PN}" % (@comments.worksheet.index + 1)
    end

    # serialize the vml_drawing to xml.
    # @param [String] str
    # @return [String]
<<<<<<< HEAD
    def to_xml_string(str = +'')
      str << <<BAD_PROGRAMMER
<xml xmlns:v="urn:schemas-microsoft-com:vml"
 xmlns:o="urn:schemas-microsoft-com:office:office"
 xmlns:x="urn:schemas-microsoft-com:office:excel">
 <o:shapelayout v:ext="edit">
  <o:idmap v:ext="edit" data="#{@comments.worksheet.index + 1}"/>
 </o:shapelayout>
 <v:shapetype id="_x0000_t202" coordsize="21600,21600" o:spt="202"
  path="m0,0l0,21600,21600,21600,21600,0xe">
  <v:stroke joinstyle="miter"/>
  <v:path gradientshapeok="t" o:connecttype="rect"/>
 </v:shapetype>
BAD_PROGRAMMER
=======
    def to_xml_string(str = '')
      str << <<~XML
        <xml xmlns:v="urn:schemas-microsoft-com:vml"
         xmlns:o="urn:schemas-microsoft-com:office:office"
         xmlns:x="urn:schemas-microsoft-com:office:excel">
         <o:shapelayout v:ext="edit">
          <o:idmap v:ext="edit" data="#{@comments.worksheet.index + 1}"/>
         </o:shapelayout>
         <v:shapetype id="_x0000_t202" coordsize="21600,21600" o:spt="202"
          path="m0,0l0,21600,21600,21600,21600,0xe">
          <v:stroke joinstyle="miter"/>
          <v:path gradientshapeok="t" o:connecttype="rect"/>
         </v:shapetype>
      XML
>>>>>>> 3d10ac1e
      @comments.each { |comment| comment.vml_shape.to_xml_string str }
      str << "</xml>"
    end
  end
end<|MERGE_RESOLUTION|>--- conflicted
+++ resolved
@@ -20,23 +20,7 @@
     # serialize the vml_drawing to xml.
     # @param [String] str
     # @return [String]
-<<<<<<< HEAD
     def to_xml_string(str = +'')
-      str << <<BAD_PROGRAMMER
-<xml xmlns:v="urn:schemas-microsoft-com:vml"
- xmlns:o="urn:schemas-microsoft-com:office:office"
- xmlns:x="urn:schemas-microsoft-com:office:excel">
- <o:shapelayout v:ext="edit">
-  <o:idmap v:ext="edit" data="#{@comments.worksheet.index + 1}"/>
- </o:shapelayout>
- <v:shapetype id="_x0000_t202" coordsize="21600,21600" o:spt="202"
-  path="m0,0l0,21600,21600,21600,21600,0xe">
-  <v:stroke joinstyle="miter"/>
-  <v:path gradientshapeok="t" o:connecttype="rect"/>
- </v:shapetype>
-BAD_PROGRAMMER
-=======
-    def to_xml_string(str = '')
       str << <<~XML
         <xml xmlns:v="urn:schemas-microsoft-com:vml"
          xmlns:o="urn:schemas-microsoft-com:office:office"
@@ -50,7 +34,6 @@
           <v:path gradientshapeok="t" o:connecttype="rect"/>
          </v:shapetype>
       XML
->>>>>>> 3d10ac1e
       @comments.each { |comment| comment.vml_shape.to_xml_string str }
       str << "</xml>"
     end
