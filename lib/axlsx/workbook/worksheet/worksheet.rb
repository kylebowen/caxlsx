require_relative "border_creator"

module Axlsx
  # The Worksheet class represents a worksheet in the workbook.
  class Worksheet
    include Axlsx::OptionsParser
    include Axlsx::SerializedAttributes

    # Creates a new worksheet.
    # @note the recommended way to manage worksheets is Workbook#add_worksheet
    # @see Workbook#add_worksheet
    # @option options [String] name The name of this worksheet.
    # @option options [Hash] page_margins A hash containing page margins for this worksheet. @see PageMargins
    # @option options [Hash] print_options A hash containing print options for this worksheet. @see PrintOptions
    # @option options [Hash] header_footer A hash containing header/footer options for this worksheet. @see HeaderFooter
    # @option options [Boolean] show_gridlines Whether gridlines should be shown for this sheet.
<<<<<<< HEAD
    # @option options [Boolean] escape_formulas Whether formulas should be escaped by default. Can be overridden at a
    #   row/cell level.
    def initialize(wb, options={})
=======
    def initialize(wb, options = {})
>>>>>>> e548f377
      self.workbook = wb
      @sheet_protection = nil
      initialize_page_options(options)
      parse_options options
      self.escape_formulas = wb.escape_formulas if @escape_formulas.nil?
      @workbook.worksheets << self
      @sheet_id = index + 1
      yield self if block_given?
    end

    serializable_attributes :sheet_id, :state

    # Initalizes page margin, setup and print options
    # @param [Hash] options Options passed in from the initializer
    def initialize_page_options(options)
      @page_margins = PageMargins.new options[:page_margins] if options[:page_margins]
      @page_setup = PageSetup.new options[:page_setup]  if options[:page_setup]
      @print_options = PrintOptions.new options[:print_options] if options[:print_options]
      @header_footer = HeaderFooter.new options[:header_footer] if options[:header_footer]
      @row_breaks = RowBreaks.new
      @col_breaks = ColBreaks.new
    end

    # The name of the worksheet
    # @return [String]
    def name
      @name ||= "Sheet" + (index + 1).to_s
    end

    # Whether to treat values starting with an equals sign as formulas or as literal strings.
    # Allowing user-generated data to be interpreted as formulas is a security risk.
    # See https://www.owasp.org/index.php/CSV_Injection for details.
    # @return [Boolean]
    attr_reader :escape_formulas

    # Sets whether to treat values starting with an equals sign as formulas or as literal strings.
    # @param [Boolean] value The value to set.
    # @return [Boolean]
    def escape_formulas=(value)
      Axlsx.validate_boolean(value)
      @escape_formulas = value
    end

    # Specifies the visible state of this sheet. Allowed states are
    # :visible, :hidden or :very_hidden. The default value is :visible.
    #
    # Worksheets in the :hidden state can be shown using the sheet formatting properties in excel.
    # :very_hidden sheets should be inaccessible to end users.
    # @param [Symbol] sheet_state The visible state for this sheet.
    def state=(sheet_state)
      RestrictionValidator.validate :worksheet_state, [:visible, :hidden, :very_hidden], sheet_state
      @state = sheet_state
    end

    # The visibility of this sheet
    def state
      @state ||= :visible
    end

    # The sheet calculation properties
    # @return [SheetCalcPr]
    def sheet_calc_pr
      @sheet_calc_pr ||= SheetCalcPr.new
    end

    # The sheet protection object for this workbook
    # @return [SheetProtection]
    # @see SheetProtection
    def sheet_protection
      @sheet_protection ||= SheetProtection.new
      yield @sheet_protection if block_given?
      @sheet_protection
    end

    # The sheet view object for this worksheet
    # @return [SheetView]
    # @see [SheetView]
    def sheet_view
      @sheet_view ||= SheetView.new
      yield @sheet_view if block_given?
      @sheet_view
    end

    # The sheet format pr for this worksheet
    # @return [SheetFormatPr]
    # @see [SheetFormatPr]
    def sheet_format_pr
      @sheet_format_pr ||= SheetFormatPr.new
      yield @sheet_format_pr if block_given?
      @sheet_format_pr
    end

    # The workbook that owns this worksheet
    # @return [Workbook]
    attr_reader :workbook

    # The tables in this worksheet
    # @return [Array] of Table
    def tables
      @tables ||= Tables.new self
    end

    # The pivot tables in this worksheet
    # @return [Array] of Table
    def pivot_tables
      @pivot_tables ||= PivotTables.new self
    end

    # A collection of column breaks added to this worksheet
    # @note Please do not use this directly. Instead use
    # add_page_break
    # @see Worksheet#add_page_break
    def col_breaks
      @col_breaks ||= ColBreaks.new
    end

    # A collection of row breaks added to this worksheet
    # @note Please do not use this directly. Instead use
    # add_page_break
    # @see Worksheet#add_page_break
    def row_breaks
      @row_breaks ||= RowBreaks.new
    end

    # A typed collection of hyperlinks associated with this worksheet
    # @return [WorksheetHyperlinks]
    def hyperlinks
      @hyperlinks ||= WorksheetHyperlinks.new self
    end

    # The a shortcut to the worksheet_comments list of comments
    # @return [Array|SimpleTypedList]
    def comments
      worksheet_comments.comments if worksheet_comments.has_comments?
    end

    # The rows in this worksheet
    # @note The recommended way to manage rows is Worksheet#add_row
    # @return [SimpleTypedList]
    # @see Worksheet#add_row
    def rows
      @rows ||= SimpleTypedList.new Row
    end

    # returns the sheet data as columns
    # If you pass a block, it will be evaluated whenever a row does not have a
    # cell at a specific index. The block will be called with the row and column
    # index in the missing cell was found.
    # @example
    #     cols { |row_index, column_index| puts "warn - row #{row_index} does not have a cell at #{column_index}" }
    def cols(&block)
      @rows.transpose(&block)
    end

    # A range that excel will apply an auto-filter to "A1:B3"
    # This will turn filtering on for the cells in the range.
    # The first row is considered the header, while subsequent rows are considered to be data.
    # @return String
    def auto_filter
      @auto_filter ||= AutoFilter.new self
    end

    # Indicates if the worksheet will be fit by witdh or height to a specific number of pages.
    # To alter the width or height for page fitting, please use page_setup.fit_to_widht or page_setup.fit_to_height.
    # If you want the worksheet to fit on more pages (e.g. 2x2), set {PageSetup#fit_to_width} and {PageSetup#fit_to_height} accordingly.
    # @return Boolean
    # @see #page_setup
    def fit_to_page?
      return false unless Axlsx.instance_values_for(self).keys.include?('page_setup')

      page_setup.fit_to_page?
    end

    # Column info for the sheet
    # @return [SimpleTypedList]
    def column_info
      @column_info ||= Cols.new self
    end

    # Page margins for printing the worksheet.
    # @example
    #      wb = Axlsx::Package.new.workbook
    #      # using options when creating the worksheet.
    #      ws = wb.add_worksheet :page_margins => {:left => 1.9, :header => 0.1}
    #
    #      # use the set method of the page_margins object
    #      ws.page_margins.set(:bottom => 3, :footer => 0.7)
    #
    #      # set page margins in a block
    #      ws.page_margins do |margins|
    #        margins.right = 6
    #        margins.top = 0.2
    #      end
    # @see PageMargins#initialize
    # @return [PageMargins]
    def page_margins
      @page_margins ||= PageMargins.new
      yield @page_margins if block_given?
      @page_margins
    end

    # Page setup settings for printing the worksheet.
    # @example
    #      wb = Axlsx::Package.new.workbook
    #
    #      # using options when creating the worksheet.
    #      ws = wb.add_worksheet :page_setup => {:fit_to_width => 2, :orientation => :landscape}
    #
    #      # use the set method of the page_setup object
    #      ws.page_setup.set(:paper_width => "297mm", :paper_height => "210mm")
    #
    #      # setup page in a block
    #      ws.page_setup do |page|
    #        page.scale = 80
    #        page.orientation = :portrait
    #      end
    # @see PageSetup#initialize
    # @return [PageSetup]
    def page_setup
      @page_setup ||= PageSetup.new
      yield @page_setup if block_given?
      @page_setup
    end

    # Options for printing the worksheet.
    # @example
    #      wb = Axlsx::Package.new.workbook
    #      # using options when creating the worksheet.
    #      ws = wb.add_worksheet :print_options => {:grid_lines => true, :horizontal_centered => true}
    #
    #      # use the set method of the page_margins object
    #      ws.print_options.set(:headings => true)
    #
    #      # set page margins in a block
    #      ws.print_options do |options|
    #        options.horizontal_centered = true
    #        options.vertical_centered = true
    #      end
    # @see PrintOptions#initialize
    # @return [PrintOptions]
    def print_options
      @print_options ||= PrintOptions.new
      yield @print_options if block_given?
      @print_options
    end

    # Options for headers and footers.
    # @example
    #   wb = Axlsx::Package.new.workbook
    #   # would generate something like: "file.xlsx : sheet_name 2 of 7 date with timestamp"
    #   header = {:different_odd_ => false, :odd_header => "&L&F : &A&C&Pof%N%R%D %T"}
    #   ws = wb.add_worksheet :header_footer => header
    #
    # @see HeaderFooter#initialize
    # @return [HeaderFooter]
    def header_footer
      @header_footer ||= HeaderFooter.new
      yield @header_footer if block_given?
      @header_footer
    end

    # convenience method to access all cells in this worksheet
    # @return [Array] cells
    def cells
      rows.flatten
    end

    # Creates merge information for this worksheet.
    # Cells can be merged by calling the merge_cells method on a worksheet.
    # @example This would merge the three cells C1..E1    #
    #        worksheet.merge_cells "C1:E1"
    #        # you can also provide an array of cells to be merged
    #        worksheet.merge_cells worksheet.rows.first.cells[(2..4)]
    #        #alternatively you can do it from a single cell
    #        worksheet["C1"].merge worksheet["E1"]
    # @param [Array, string] cells
    def merge_cells(cells)
      merged_cells.add cells
    end

    # Adds a new protected cell range to the worksheet. Note that protected ranges are only in effect when sheet protection is enabled.
    # @param [String|Array] cells The string reference for the cells to protect or an array of cells.
    # @return [ProtectedRange]
    # @note When using an array of cells, a contiguous range is created from the minimum top left to the maximum top bottom of the cells provided.
    def protect_range(cells)
      protected_ranges.add_range(cells)
    end

    # The dimensions of a worksheet. This is not actually a required element by the spec,
    # but at least a few other document readers expect this for conversion
    # @return [Dimension]
    def dimension
      @dimension ||= Dimension.new self
    end

    # The sheet properties for this workbook.
    # Currently only pageSetUpPr -> fitToPage is implemented
    # @return [SheetPr]
    def sheet_pr
      @sheet_pr ||= SheetPr.new self
    end

    # The name of the worksheet
    # The name of a worksheet must be unique in the workbook, and must not exceed the number
    # of characters defined in Axlsx::WORKSHEET_MAX_NAME_LENGTH
    # @param [String] name
    def name=(name)
      validate_sheet_name name
      @name = Axlsx::coder.encode(name)
    end

    # The auto filter range for the worksheet
    # @param [String] v
    # @see auto_filter
    def auto_filter=(v)
      DataTypeValidator.validate :worksheet_auto_filter, String, v
      auto_filter.range = v
    end

    # Accessor for controlling whether leading and trailing spaces in cells are
    # preserved or ignored. The default is to preserve spaces.
    attr_accessor :preserve_spaces

    # The part name of this worksheet
    # @return [String]
    def pn
      "#{WORKSHEET_PN % (index + 1)}"
    end

    # The relationship part name of this worksheet
    # @return [String]
    def rels_pn
      "#{WORKSHEET_RELS_PN % (index + 1)}"
    end

    # The relationship id of this worksheet.
    # @return [String]
    # @see Relationship#Id
    def rId
      @workbook.relationships.for(self).Id
    end

    # The index of this worksheet in the owning Workbook's worksheets list.
    # @return [Integer]
    def index
      @workbook.worksheets.index(self)
    end

    # The drawing associated with this worksheet.
    # @note the recommended way to work with drawings and charts is Worksheet#add_chart
    # @return [Drawing]
    # @see Worksheet#add_chart
    def drawing
      worksheet_drawing.drawing
    end

    # Adds a row to the worksheet and updates auto fit data.
    # @example - put a vanilla row in your spreadsheet
    #     ws.add_row [1, 'fish on my pl', '8']
    #
    # @example - specify a fixed width for a column in your spreadsheet
    #     # The first column will ignore the content of this cell when calculating column autowidth.
    #     # The second column will include this text in calculating the columns autowidth
    #     # The third cell will set a fixed with of 80 for the column.
    #     # If you need to un-fix a column width, use :auto. That will recalculate the column width based on all content in the column
    #
    #     ws.add_row ['I wish', 'for a fish', 'on my fish wish dish'], :widths=>[:ignore, :auto, 80]
    #
    # @example - specify a fixed height for a row
    #     ws.add_row ['I wish', 'for a fish', 'on my fish wish dish'], :height => 40
    #
    # @example - create and use a style for all cells in the row
    #     blue = ws.styles.add_style :color => "#00FF00"
    #     ws.add_row [1, 2, 3], :style=>blue
    #
    # @example - only style some cells
    #     blue = ws.styles.add_style :color => "#00FF00"
    #     red = ws.styles.add_style :color => "#FF0000"
    #     big = ws.styles.add_style :sz => 40
    #     ws.add_row ["red fish", "blue fish", "one fish", "two fish"], :style=>[red, blue, nil, big] # the last nil is optional
    #
    #
    # @example - force the second cell to be a float value
    #     ws.add_row [3, 4, 5], :types => [nil, :float]
    #
    # @example - use << alias
    #     ws << [3, 4, 5], :types => [nil, :float]
    #
    # @example - specify whether a row should escape formulas or not
    #     ws.add_row ['=IF(2+2=4,4,5)', 2, 3], :escape_formulas=>true
    #
    # @example - specify whether a certain cells in a row should escape formulas or not
    #     ws.add_row ['=IF(2+2=4,4,5)', '=IF(13+13=4,4,5)'], :escape_formulas=>[true, false]
    #
    # @example - add a column offset when adding a row (inserts 'n' blank, unstyled columns before data)
    #     ws.add_row ['I wish', 'for a fish', 'on my fish wish dish'], offset: 3
    #
    # @see Worksheet#column_widths
    # @return [Row]
    # @option options [Array] values
    # @option options [Array, Symbol] types
    # @option options [Array, Integer] style
    # @option options [Array] widths each member of the widths array will affect how auto_fit behavies.
    # @option options [Float] height the row's height (in points)
    # @option options [Integer] offset - add empty columns before values
    # @option options [Array, Boolean] escape_formulas - Whether to treat a value starting with an equal
    #    sign as formula (default) or as simple string.
    #    Allowing user generated data to be interpreted as formulas can be dangerous
    #   (see https://www.owasp.org/index.php/CSV_Injection for details).
<<<<<<< HEAD
    def add_row(values=[], options={})
      options[:escape_formulas] = escape_formulas if options[:escape_formulas].nil?
=======
    def add_row(values = [], options = {})
>>>>>>> e548f377
      row = Row.new(self, values, options)
      update_column_info row, options.delete(:widths)
      yield row if block_given?
      row
    end

    alias :<< :add_row

    # Add conditional formatting to this worksheet.
    #
    # @param [String] cells The range to apply the formatting to
    # @param [Array|Hash] rules An array of hashes (or just one) to create Conditional formatting rules from.
    # @example This would format column A whenever it is FALSE.
    #        # for a longer example, see examples/example_conditional_formatting.rb (link below)
    #        worksheet.add_conditional_formatting( "A1:A1048576", { :type => :cellIs, :operator => :equal, :formula => "FALSE", :dxfId => 1, :priority => 1 }
    #
    # @see ConditionalFormattingRule#initialize
    # @see file:examples/example_conditional_formatting.rb
    def add_conditional_formatting(cells, rules)
      cf = ConditionalFormatting.new(:sqref => cells)
      cf.add_rules rules
      conditional_formattings << cf
      conditional_formattings
    end

    # Add data validation to this worksheet.
    #
    # @param [String] cells The cells the validation will apply to.
    # @param [hash] data_validation options defining the validation to apply.
    # @see  examples/data_validation.rb for an example
    def add_data_validation(cells, data_validation)
      dv = DataValidation.new(data_validation)
      dv.sqref = cells
      data_validations << dv
    end

    # Adds a new hyperlink to the worksheet
    # @param [Hash] options for the hyperlink
    # @see WorksheetHyperlink for a list of options
    # @return [WorksheetHyperlink]
    def add_hyperlink(options = {})
      hyperlinks.add(options)
    end

    # Adds a chart to this worksheets drawing. This is the recommended way to create charts for your worksheet. This method wraps the complexity of dealing with ooxml drawing, anchors, markers graphic frames chart objects and all the other dirty details.
    # @param [Class] chart_type
    # @option options [Array] start_at
    # @option options [Array] end_at
    # @option options [Cell, String] title
    # @option options [Boolean] show_legend
    # @option options [Integer] style
    # @note each chart type also specifies additional options
    # @see Chart
    # @see Pie3DChart
    # @see Bar3DChart
    # @see Line3DChart
    # @see README for examples
    def add_chart(chart_type, options = {})
      chart = worksheet_drawing.add_chart(chart_type, options)
      yield chart if block_given?
      chart
    end

    # needs documentation
    def add_table(ref, options = {})
      tables << Table.new(ref, self, options)
      yield tables.last if block_given?
      tables.last
    end

    def add_pivot_table(ref, range, options = {})
      pivot_tables << PivotTable.new(ref, range, self, options)
      yield pivot_tables.last if block_given?
      pivot_tables.last
    end

    # Shortcut to worsksheet_comments#add_comment
    def add_comment(options = {})
      worksheet_comments.add_comment(options)
    end

    # Adds a media item to the worksheets drawing
    # @option [Hash] options options passed to drawing.add_image
    def add_image(options = {})
      image = worksheet_drawing.add_image(options)
      yield image if block_given?
      image
    end

    # Adds a page break (row break) to the worksheet
    # @param cell A Cell object or excel style string reference indicating where the break
    # should be added to the sheet.
    # @example
    #   ws.add_page_break("A4")
    def add_page_break(cell)
      DataTypeValidator.validate :worksheet_page_break, [String, Cell], cell
      column_index, row_index = if cell.is_a?(String)
                                  Axlsx.name_to_indices(cell)
                                else
                                  cell.pos
                                end
      if column_index > 0
        col_breaks.add_break(:id => column_index)
      end
      row_breaks.add_break(:id => row_index)
    end

    # This is a helper method that Lets you specify a fixed width for multiple columns in a worksheet in one go.
    # Note that you must call column_widths AFTER adding data, otherwise the width will not be set successfully.
    # Setting a fixed column width to nil will revert the behaviour back to calculating the width for you on the next call to add_row.
    # @example This would set the first and third column widhts but leave the second column in autofit state.
    #      ws.column_widths 7.2, nil, 3
    # @note For updating only a single column it is probably easier to just set the width of the ws.column_info[col_index].width directly
    # @param [Integer|Float|nil] widths
    def column_widths(*widths)
      widths.each_with_index do |value, index|
        next if value == nil

        Axlsx::validate_unsigned_numeric(value) unless value == nil
        find_or_create_column_info(index).width = value
      end
    end

    # Set the style for cells in a specific column
    # @param [Integer] index the index of the column
    # @param [Integer] style the cellXfs index
    # @param [Hash] options
    # @option [Integer] :row_offset only cells after this column will be updated.
    # @note You can also specify the style for specific columns in the call to add_row by using an array for the :styles option
    # @see Worksheet#add_row
    # @see README.md for an example
    def col_style(index, style, options = {})
      offset = options.delete(:row_offset) || 0
      cells = @rows[(offset..-1)].map { |row| row[index] }.flatten.compact
      cells.each { |cell| cell.style = style }
    end

    # Set the style for cells in a specific row
    # @param [Integer] index or range of indexes in the table
    # @param [Integer] style the cellXfs index
    # @param [Hash] options the options used when applying the style
    # @option [Integer] :col_offset only cells after this column will be updated.
    # @note You can also specify the style in the add_row call
    # @see Worksheet#add_row
    # @see README.md for an example
    def row_style(index, style, options = {})
      offset = options.delete(:col_offset) || 0
      cells = cols[(offset..-1)].map { |column| column[index] }.flatten.compact
      cells.each { |cell| cell.style = style }
    end

    # Set the style for cells in a specific column
    # @param [String|Array] cell references
    # @param [Hash] styles
    def add_style(cell_refs, *styles)
      if !cell_refs.is_a?(Array)
        cell_refs = [cell_refs]
      end

      cell_refs.each do |cell_ref|
        item = self[cell_ref]

        cells = item.is_a?(Array) ? item : [item]

        cells.each do |cell|
          styles.each do |style|
            cell.add_style(style)
          end
        end
      end
    end

    # Set the style for cells in a specific column
    # @param [String|Array] cell references
    # @param [Hash|Array|Symbol] border options
    def add_border(cell_refs, options = nil)
      if options.is_a?(Hash)
        border_edges = options[:edges]
        border_style = options[:style]
        border_color = options[:color]
      else
        border_edges = options
      end

      if !cell_refs.is_a?(Array)
        cell_refs = [cell_refs]
      end

      cell_refs.each do |cell_ref|
        item = self[cell_ref]

        cells = item.is_a?(Array) ? item : [item]

        Axlsx::BorderCreator.new(worksheet: self, cells: cells, edges: border_edges, style: border_style, color: border_color).draw
      end
    end

    # Returns a sheet node serialization for this sheet in the workbook.
    def to_sheet_node_xml_string(str = '')
      add_autofilter_defined_name_to_workbook
      str << '<sheet '
      serialized_attributes str
      str << ('name="' << name << '" ')
      str << ('r:id="' << rId << '"></sheet>')
    end

    # Serializes the worksheet object to an xml string
    # This intentionally does not use nokogiri for performance reasons
    # @return [String]
    def to_xml_string str = ''
      add_autofilter_defined_name_to_workbook
      auto_filter.apply if auto_filter.range
      str << '<?xml version="1.0" encoding="UTF-8"?>'
      str << worksheet_node
      serializable_parts.each do |item|
        item.to_xml_string(str) if item
      end
      str << '</worksheet>'
    end

    # The worksheet relationships. This is managed automatically by the worksheet
    # @return [Relationships]
    def relationships
      r = Relationships.new
      r + [tables.relationships,
           worksheet_comments.relationships,
           hyperlinks.relationships,
           worksheet_drawing.relationship,
           pivot_tables.relationships].flatten.compact || []
      r
    end

    # Returns the cell or cells defined using excel style A1:B3 references.
    # @param [String|Integer] cell_def the string defining the cell or range of cells, or the rownumber
    # @return [Cell, Array]
    def [](cell_def)
      return rows[cell_def] if cell_def.is_a?(Integer)

      parts = cell_def.split(':').map { |part| name_to_cell part }

      if parts.size == 1
        parts.first
      else
        if parts.size > 2
          raise ArgumentError, (ERR_CELL_REFERENCE_INVALID % cell_def)
        elsif parts.first.nil?
          raise ArgumentError, (ERR_CELL_REFERENCE_MISSING_CELL % [cell_def.split(":").first, cell_def])
        elsif parts.last.nil?
          raise ArgumentError, (ERR_CELL_REFERENCE_MISSING_CELL % [cell_def.split(":").last, cell_def])
        end

        range(*parts)
      end
    end

    # returns the column and row index for a named based cell
    # @param [String] name The cell or cell range to return. "A1" will return the first cell of the first row.
    # @return [Cell]
    def name_to_cell(name)
      col_index, row_index = *Axlsx::name_to_indices(name)

      r = rows[row_index]

      if r
        return r[col_index]
      end
    end

    # Shortcut method to access workbook styles
    #
    # This lets us do stuff like:
    # @example
    #     p = Axlsx::Package.new
    #     p.workbook.add_worksheet(:name => 'foo') do |sheet|
    #       my_style = sheet.styles.add_style { :bg_color => "FF0000" }
    #       sheet.add_row ['Oh No!'], :styles => my_style
    #     end
    #     p.serialize 'foo.xlsx'
    #
    # @note The XLSX format does not support worksheet-specific styles. Even when using this method
    #     you're still working with the single global {Axlsx::Styles} object in the workbook.
    def styles
      @styles ||= self.workbook.styles
    end

    # shortcut level to specify the outline level for a series of rows
    # Oulining is what lets you add collapse and expand to a data set.
    # @param [Integer] start_index The zero based index of the first row of outlining.
    # @param [Integer] end_index The zero based index of  the last row to be outlined
    # @param [integer] level The level of outline to apply
    # @param [Integer] collapsed The initial collapsed state of the outline group
    def outline_level_rows(start_index, end_index, level = 1, collapsed = true)
      outline rows, (start_index..end_index), level, collapsed
    end

    # shortcut level to specify the outline level for a series of columns
    # Oulining is what lets you add collapse and expand to a data set.
    # @param [Integer] start_index The zero based index of the first column of outlining.
    # @param [Integer] end_index The zero based index of  the last column to be outlined
    # @param [integer] level The level of outline to apply
    # @param [Integer] collapsed The initial collapsed state of the outline group
    def outline_level_columns(start_index, end_index, level = 1, collapsed = true)
      outline column_info, (start_index..end_index), level, collapsed
    end

    private

    def xml_space
      workbook.xml_space
    end

    def outline(collection, range, level = 1, collapsed = true)
      range.each do |index|
        unless (item = collection[index]).nil?
          item.outline_level = level
          item.hidden = collapsed
        end
        sheet_view.show_outline_symbols = true
      end
    end

    def validate_sheet_name(name)
      DataTypeValidator.validate :worksheet_name, String, name
      # ignore first character (BOM) after encoding to utf16 because Excel does so, too.
      raise ArgumentError, (ERR_SHEET_NAME_EMPTY) if name.empty?

      character_length = name.encode("utf-16")[1..-1].encode("utf-16").bytesize / 2
      raise ArgumentError, (ERR_SHEET_NAME_TOO_LONG % name) if character_length > WORKSHEET_MAX_NAME_LENGTH
      raise ArgumentError, (ERR_SHEET_NAME_CHARACTER_FORBIDDEN % name) if WORKSHEET_NAME_FORBIDDEN_CHARS.any? { |char| name.include? char }

      name = Axlsx::coder.encode(name)
      sheet_names = @workbook.worksheets.reject { |s| s == self }.map { |s| s.name }
      raise ArgumentError, (ERR_DUPLICATE_SHEET_NAME % name) if sheet_names.include?(name)
    end

    def serializable_parts
      [sheet_pr, dimension, sheet_view, sheet_format_pr, column_info,
       sheet_data, sheet_calc_pr, @sheet_protection, protected_ranges,
       auto_filter, merged_cells, conditional_formattings,
       data_validations, hyperlinks, print_options, page_margins,
       page_setup, header_footer, row_breaks, col_breaks, worksheet_drawing, worksheet_comments,
       tables]
    end

    def range(*cell_def)
      first, last = cell_def
      cells = []

      rows[(first.row.row_index..last.row.row_index)].each do |r|
        r[(first.index..last.index)].each do |c|
          cells << c
        end
      end

      cells
    end

    # A collection of protected ranges in the worksheet
    # @note The recommended way to manage protected ranges is with Worksheet#protect_range
    # @see Worksheet#protect_range
    # @return [SimpleTypedList] The protected ranges for this worksheet
    def protected_ranges
      @protected_ranges ||= ProtectedRanges.new self
      # SimpleTypedList.new ProtectedRange
    end

    # conditional formattings
    # @return [Array]
    def conditional_formattings
      @conditional_formattings ||= ConditionalFormattings.new self
    end

    # data validations array
    # @return [Array]
    def data_validations
      @data_validations ||= DataValidations.new self
    end

    # merged cells array
    # @return [Array]
    def merged_cells
      @merged_cells ||= MergedCells.new self
    end

    # Helper method for parsingout the root node for worksheet
    # @return [String]
    def worksheet_node
      "<worksheet xmlns=\"#{XML_NS}\" xmlns:r=\"#{XML_NS_R}\" xml:space=\"#{xml_space}\">"
    end

    def sheet_data
      @sheet_data ||= SheetData.new self
    end

    def worksheet_drawing
      @worksheet_drawing ||= WorksheetDrawing.new self
    end

    # The comments associated with this worksheet
    # @return [SimpleTypedList]
    def worksheet_comments
      @worksheet_comments ||= WorksheetComments.new self
    end

    def workbook=(v) DataTypeValidator.validate "Worksheet.workbook", Workbook, v; @workbook = v; end

    def update_column_info(cells, widths = nil)
      cells.each_with_index do |cell, index|
        width = widths ? widths[index] : nil
        col = find_or_create_column_info(index)
        next if width == :ignore

        col.update_width(cell, width, workbook.use_autowidth)
      end
    end

    def find_or_create_column_info(index)
      column_info[index] ||= Col.new(index + 1, index + 1)
    end

    def add_autofilter_defined_name_to_workbook
      return if !auto_filter.range

      workbook.add_defined_name auto_filter.defined_name, name: '_xlnm._FilterDatabase', local_sheet_id: index, hidden: 1
    end
  end
end<|MERGE_RESOLUTION|>--- conflicted
+++ resolved
@@ -14,13 +14,9 @@
     # @option options [Hash] print_options A hash containing print options for this worksheet. @see PrintOptions
     # @option options [Hash] header_footer A hash containing header/footer options for this worksheet. @see HeaderFooter
     # @option options [Boolean] show_gridlines Whether gridlines should be shown for this sheet.
-<<<<<<< HEAD
     # @option options [Boolean] escape_formulas Whether formulas should be escaped by default. Can be overridden at a
     #   row/cell level.
-    def initialize(wb, options={})
-=======
     def initialize(wb, options = {})
->>>>>>> e548f377
       self.workbook = wb
       @sheet_protection = nil
       initialize_page_options(options)
@@ -430,12 +426,8 @@
     #    sign as formula (default) or as simple string.
     #    Allowing user generated data to be interpreted as formulas can be dangerous
     #   (see https://www.owasp.org/index.php/CSV_Injection for details).
-<<<<<<< HEAD
-    def add_row(values=[], options={})
+    def add_row(values = [], options = {})
       options[:escape_formulas] = escape_formulas if options[:escape_formulas].nil?
-=======
-    def add_row(values = [], options = {})
->>>>>>> e548f377
       row = Row.new(self, values, options)
       update_column_info row, options.delete(:widths)
       yield row if block_given?
