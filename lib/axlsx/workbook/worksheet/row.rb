module Axlsx
  # A Row is a single row in a worksheet.
  # @note The recommended way to manage rows and cells is to use Worksheet#add_row
  # @see Worksheet#add_row
  class Row < SimpleTypedList
    include SerializedAttributes
    include Accessors

    # No support is provided for the following attributes
    # spans
    # thickTop
    # thickBottom

    # Creates a new row. New Cell objects are created based on the values, types and style options.
    # A new cell is created for each item in the values array. style and types options are applied as follows:
    #   If the types option is defined and is a symbol it is applied to all the cells created.
    #   If the types option is an array, cell types are applied by index for each cell
    #   If the types option is not set, the cell will automatically determine its type.
    #   If the style option is defined and is an Integer, it is applied to all cells created.
    #   If the style option is an array, style is applied by index for each cell.
    #   If the style option is not defined, the default style (0) is applied to each cell.
    # @param [Worksheet] worksheet
    # @option options [Array] values
    # @option options [Array, Symbol] types
    # @option options [Array, Integer] style
    # @option options [Array, Boolean] escape_formulas
    # @option options [Float] height the row's height (in points)
    # @option options [Integer] offset - add empty columns before values
    # @see Row#array_to_cells
    # @see Cell
    def initialize(worksheet, values = [], options = {})
      self.worksheet = worksheet
      super(Cell, nil, values.size + options[:offset].to_i)
      self.height = options.delete(:height)
      worksheet.rows << self
      array_to_cells(values, options)
    end

    # A list of serializable attributes.
    serializable_attributes :hidden, :outline_level, :collapsed, :custom_format, :s, :ph, :custom_height, :ht

    # Boolean row attribute accessors
    boolean_attr_accessor :hidden, :collapsed, :custom_format, :ph, :custom_height

    # The worksheet this row belongs to
    # @return [Worksheet]
    attr_reader :worksheet

    # Row height measured in point size. There is no margin padding on row height.
    # @return [Float]
    def height
      defined?(@ht) ? @ht : nil
    end

    # Outlining level of the row, when outlining is on
    # @return [Integer]
    attr_reader :outline_level
    alias :outlineLevel :outline_level

    # The style applied to the row. This affects the entire row.
    # @return [Integer]
    attr_reader :s

    # @see Row#s
    def s=(v)
      Axlsx.validate_unsigned_numeric(v)
      @custom_format = true
      @s = v
    end

    # @see Row#outline
    def outline_level=(v)
      Axlsx.validate_unsigned_numeric(v)
      @outline_level = v
    end

    alias :outlineLevel= :outline_level=

    # The index of this row in the worksheet
    # @return [Integer]
    def row_index
      worksheet.rows.index(self)
    end

    # Serializes the row
    # @param [Integer] r_index The row index, 0 based.
    # @param [String] str The string this rows xml will be appended to.
    # @return [String]
    def to_xml_string(r_index, str = '')
      serialized_tag('row', str, :r => r_index + 1) do
        tmp = '' # time / memory tradeoff, lots of calls to rubyzip costs more
                 # time..
        each_with_index { |cell, c_index| cell.to_xml_string(r_index, c_index, tmp) }
        str << tmp
      end
    end

    # Adds a single cell to the row based on the data provided and updates the worksheet's autofit data.
    # @return [Cell]
    def add_cell(value = '', options = {})
      c = Cell.new(self, value, options)
      self << c
      worksheet.send(:update_column_info, self, [])
      c
    end

    # Sets the color for every cell in this row.
    def color=(color)
      each_with_index do |cell, index|
        cell.color = color.is_a?(Array) ? color[index] : color
      end
    end

    # Sets the style for every cell in this row.
    def style=(style)
      each_with_index do |cell, index|
        cell.style = style.is_a?(Array) ? style[index] : style
      end
    end

    # Sets escape_formulas for every cell in this row. This determines whether to treat
    # values starting with an equals sign as formulas or as literal strings.
    # @param [Array, Boolean] value The value to set.
    def escape_formulas=(value)
      each_with_index do | cell, index |
        cell.escape_formulas = value.is_a?(Array) ? value[index] : value
      end
    end

    # @see height
    def height=(v)
      unless v.nil?
        Axlsx::validate_unsigned_numeric(v)
        @custom_height = true
        @ht = v
      end
    end

    # return cells
    def cells
      self
    end

    private

    # assigns the owning worksheet for this row
    def worksheet=(v) DataTypeValidator.validate :row_worksheet, Worksheet, v; @worksheet = v; end

    # Converts values, types, and style options into cells and associates them with this row.
    # A new cell is created for each item in the values array.
    # If value option is defined and is a symbol it is applied to all the cells created.
    # If the value option is an array, cell types are applied by index for each cell
    # If the style option is defined and is an Integer, it is applied to all cells created.
    # If the style option is an array, style is applied by index for each cell.
    # @option options [Array] values
    # @option options [Array, Symbol] types
    # @option options [Array, Integer] style
<<<<<<< HEAD
    # @option options [Array, Boolean] escape_formulas
    def array_to_cells(values, options={})
=======
    def array_to_cells(values, options = {})
>>>>>>> e548f377
      DataTypeValidator.validate :array_to_cells, Array, values
      types, style, formula_values, escape_formulas, offset = options.delete(:types), options.delete(:style), options.delete(:formula_values), options.delete(:escape_formulas), options.delete(:offset)
      offset.to_i.times { |index| self[index] = Cell.new(self) } if offset
      values.each_with_index do |value, index|
        options[:style] = style.is_a?(Array) ? style[index] : style if style
        options[:type] = types.is_a?(Array) ? types[index] : types if types
        options[:escape_formulas] = escape_formulas.is_a?(Array) ? escape_formulas[index] : escape_formulas unless escape_formulas.nil?
        options[:formula_value] = formula_values[index] if formula_values.is_a?(Array)

        self[index + offset.to_i] = Cell.new(self, value, options)
      end
    end
  end
end<|MERGE_RESOLUTION|>--- conflicted
+++ resolved
@@ -155,12 +155,8 @@
     # @option options [Array] values
     # @option options [Array, Symbol] types
     # @option options [Array, Integer] style
-<<<<<<< HEAD
     # @option options [Array, Boolean] escape_formulas
-    def array_to_cells(values, options={})
-=======
     def array_to_cells(values, options = {})
->>>>>>> e548f377
       DataTypeValidator.validate :array_to_cells, Array, values
       types, style, formula_values, escape_formulas, offset = options.delete(:types), options.delete(:style), options.delete(:formula_values), options.delete(:escape_formulas), options.delete(:offset)
       offset.to_i.times { |index| self[index] = Cell.new(self) } if offset
