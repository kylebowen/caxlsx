--- conflicted
+++ resolved
@@ -139,7 +139,6 @@
     assert_equal({ foo: { baz: true } }, h1.merge(h2))
     assert_equal({ foo: { bar: true, baz: true } }, Axlsx.hash_deep_merge(h1, h2))
   end
-<<<<<<< HEAD
 
   def test_escape_formulas
     Axlsx.instance_variable_set(:@escape_formulas, nil)
@@ -153,6 +152,4 @@
   ensure
     Axlsx.instance_variable_set(:@escape_formulas, nil)
   end
-=======
->>>>>>> e548f377
 end