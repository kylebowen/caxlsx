require 'tc_helper.rb'

class TestWorksheet < Test::Unit::TestCase
  def setup
    @p = Axlsx::Package.new
    @wb = @p.workbook
    @ws = @wb.add_worksheet
  end

  def test_pn
    assert_equal(@ws.pn, "worksheets/sheet1.xml")
    ws = @ws.workbook.add_worksheet
    assert_equal(ws.pn, "worksheets/sheet2.xml")
  end

  def test_name_is_html_encoded
    @ws.name = '<foo> & <bar>'
    assert_equal(@ws.name, '&lt;foo&gt; &amp; &lt;bar&gt;')
  end

  def test_name_exception_on_invalid_character
    assert_raises(ArgumentError) { @ws.name = 'foo:bar' }
    assert_raises(ArgumentError) { @ws.name = 'foo[bar' }
    assert_raises(ArgumentError) { @ws.name = 'foo]bar' }
    assert_raises(ArgumentError) { @ws.name = 'foo*bar' }
    assert_raises(ArgumentError) { @ws.name = 'foo/bar' }
    assert_raises(ArgumentError) { @ws.name = 'foo\bar' }
    assert_raises(ArgumentError) { @ws.name = 'foo?bar' }
  end

  def test_name_unique
    assert_raise(ArgumentError, "worksheet name must be unique") { n = @ws.name; @ws.workbook.add_worksheet(:name => n) }
  end

  def test_name_unique_only_checks_other_worksheet_names
    assert_nothing_raised { @ws.name = @ws.name }
    assert_nothing_raised { Axlsx::Package.new.workbook.add_worksheet :name => 'Sheet1' }
  end

  def test_exception_if_name_too_long
    assert_nothing_raised { @ws.name = 'x' * 31 }
    assert_raises(ArgumentError) { @ws.name = 'x' * 32 }
  end

  def test_exception_if_name_too_long_because_of_multibyte_characters
    four_characters_for_excel = "\u{1F1EB 1F1F7}" # french flag emoji
    assert_raises(ArgumentError, "name too long!") do
      @ws.name = four_characters_for_excel + "x" * 28
    end
    assert_nothing_raised { @ws.name = "#{four_characters_for_excel}123456789012345678901234567" }
    assert_nothing_raised { @ws.name = "123456789012345678901234567890…" }
    assert_nothing_raised { @ws.name = "123456789012345678901234567890✔" }
  end

  def test_page_margins
    assert(@ws.page_margins.is_a? Axlsx::PageMargins)
  end

  def test_page_margins_yeild
    @ws.page_margins do |pm|
      assert(pm.is_a? Axlsx::PageMargins)
      assert(@ws.page_margins == pm)
    end
  end

  def test_page_setup
    assert(@ws.page_setup.is_a? Axlsx::PageSetup)
  end

  def test_page_setup_yield
    @ws.page_setup do |ps|
      assert(ps.is_a? Axlsx::PageSetup)
      assert(@ws.page_setup == ps)
    end
  end

  def test_print_options
    assert(@ws.print_options.is_a? Axlsx::PrintOptions)
  end

  def test_print_options_yield
    @ws.print_options do |po|
      assert(po.is_a? Axlsx::PrintOptions)
      assert(@ws.print_options == po)
    end
  end

  def test_header_footer
    assert(@ws.header_footer.is_a? Axlsx::HeaderFooter)
  end

  def test_header_footer_yield
    @ws.header_footer do |hf|
      assert(hf.is_a? Axlsx::HeaderFooter)
      assert(@ws.header_footer == hf)
    end
  end

  def test_state
    assert_equal(:visible, @ws.state)
  end

  def test_state_validation
    assert_raise(ArgumentError) { @ws.state = :dead }
    assert_nothing_raised { @ws.state = :very_hidden }
  end

  def test_no_autowidth
    @ws.workbook.use_autowidth = false
    @ws.add_row [1, 2, 3, 4]
    assert_equal(@ws.column_info[0].width, nil)
  end

  def test_initialization_options
    page_margins = { :left => 2, :right => 2, :bottom => 2, :top => 2, :header => 2, :footer => 2 }
    page_setup = { :fit_to_height => 1, :fit_to_width => 1, :orientation => :landscape, :paper_width => "210mm", :paper_height => "297mm", :scale => 80 }
    print_options = { :grid_lines => true, :headings => true, :horizontal_centered => true, :vertical_centered => true }
    header_footer = { :different_first => false, :different_odd_even => false, :odd_header => 'Header' }
    optioned = @ws.workbook.add_worksheet(:name => 'bob', :page_margins => page_margins, :page_setup => page_setup, :print_options => print_options, :header_footer => header_footer)
    page_margins.keys.each do |key|
      assert_equal(page_margins[key], optioned.page_margins.send(key))
    end
    page_setup.keys.each do |key|
      assert_equal(page_setup[key], optioned.page_setup.send(key))
    end
    print_options.keys.each do |key|
      assert_equal(print_options[key], optioned.print_options.send(key))
    end
    header_footer.keys.each do |key|
      assert_equal(header_footer[key], optioned.header_footer.send(key))
    end
    assert_equal(optioned.name, 'bob')
  end

  # def test_use_gridlines
  #  assert_raise(ArgumentError) { @ws.show_gridlines = -1.1 }
  #  assert_nothing_raised { @ws.show_gridlines = false }
  #  assert_equal(@ws.show_gridlines, false)
  # end

  # def test_selected
  #  assert_raise(ArgumentError) { @ws.selected = -1.1 }
  #  assert_nothing_raised { @ws.selected = true }
  #  assert_equal(@ws.selected, true)
  # end

  def test_rels_pn
    assert_equal(@ws.rels_pn, "worksheets/_rels/sheet1.xml.rels")
    ws = @ws.workbook.add_worksheet
    assert_equal(ws.rels_pn, "worksheets/_rels/sheet2.xml.rels")
  end

  def test_rId
    assert_equal @ws.workbook.relationships.for(@ws).Id, @ws.rId
  end

  def test_index
    assert_equal(@ws.index, @ws.workbook.worksheets.index(@ws))
  end

  def test_dimension
    @ws.add_row [1, 2, 3]
    @ws.add_row [4, 5, 6]
    assert_equal @ws.dimension.sqref, "A1:C2"
  end

  def test_dimension_with_empty_row
    @ws.add_row
    assert_equal "A1:AA200", @ws.dimension.sqref
  end

  def test_referencing
    @ws.add_row [1, 2, 3]
    @ws.add_row [4, 5, 6]
    range = @ws["A1:C2"]
    first_row = @ws[0]
    last_row = @ws[1]
    assert_equal(@ws.rows[0], first_row)
    assert_equal(@ws.rows[1], last_row)
    assert_equal(range.size, 6)
    assert_equal(range.first, @ws.rows.first.cells.first)
    assert_equal(range.last, @ws.rows.last.cells.last)
  end

  def test_add_row
    assert(@ws.rows.empty?, "sheet has no rows by default")
    r = @ws.add_row([1, 2, 3])
    assert_equal(@ws.rows.size, 1, "add_row adds a row")
    assert_equal(@ws.rows.first, r, "the row returned is the row added")
  end

  def test_add_chart
    assert(@ws.workbook.charts.empty?, "the sheet's workbook should not have any charts by default")
    @ws.add_chart Axlsx::Pie3DChart
    assert_equal(@ws.workbook.charts.size, 1, "add_chart adds a chart to the workbook")
  end

  def test_add_page_break_with_string_cell_ref
    assert(@ws.row_breaks.empty?)
    assert(@ws.col_breaks.empty?)
    @ws.add_page_break("B1")
    assert_equal(1, @ws.row_breaks.size)
    assert_equal(1, @ws.col_breaks.size)
  end

  def test_add_page_break_with_cell
    @ws.add_row [1, 2, 3, 4]
    @ws.add_row [1, 2, 3, 4]

    assert(@ws.row_breaks.empty?)
    assert(@ws.col_breaks.empty?)
    @ws.add_page_break(@ws.rows.last.cells[1])
    assert_equal(1, @ws.row_breaks.size)
    assert_equal(1, @ws.col_breaks.size)
  end

  def test_drawing
    assert @ws.drawing == nil
    @ws.add_chart(Axlsx::Pie3DChart)
    assert @ws.drawing.is_a?(Axlsx::Drawing)
  end

  def test_add_pivot_table
    assert(@ws.workbook.pivot_tables.empty?, "the sheet's workbook should not have any pivot tables by default")
    @ws.add_pivot_table 'G5:G6', 'A1:D:10'
    assert_equal(@ws.workbook.pivot_tables.size, 1, "add_pivot_tables adds a pivot_table to the workbook")
  end

  def test_col_style
    @ws.add_row [1, 2, 3, 4]
    @ws.add_row [1, 2, 3, 4]
    @ws.add_row [1, 2, 3, 4]
    @ws.add_row [1, 2, 3, 4]
    @ws.col_style((1..2), 1, :row_offset => 1)
    @ws.rows[(1..-1)].each do |r|
      assert_equal(r.cells[1].style, 1)
      assert_equal(r.cells[2].style, 1)
    end
    assert_equal(@ws.rows.first.cells[1].style, 0)
    assert_equal(@ws.rows.first.cells[0].style, 0)
  end

  def test_col_style_with_empty_column
    @ws.add_row [1, 2, 3, 4]
    @ws.add_row [1]
    @ws.add_row [1, 2, 3, 4]
    assert_nothing_raised { @ws.col_style(1, 1) }
  end

  def test_cols
    @ws.add_row [1, 2, 3, 4]
    @ws.add_row [1, 2, 3, 4]
    @ws.add_row [1, 2, 3]
    @ws.add_row [1, 2, 3, 4]
    c = @ws.cols[1]
    assert_equal(c.size, 4)
    assert_equal(c[0].value, 2)
  end

  def test_cols_with_block
    @ws.add_row [1, 2, 3]
    @ws.add_row [1]
    cols = @ws.cols { |row, column| :foo }
    assert_equal(:foo, cols[1][1])
  end

  def test_row_style
    @ws.add_row [1, 2, 3, 4]
    @ws.add_row [1, 2, 3, 4]
    @ws.add_row [1, 2, 3, 4]
    @ws.add_row [1, 2, 3, 4]
    @ws.row_style 1, 1, :col_offset => 1
    @ws.rows[1].cells[(1..-1)].each do |c|
      assert_equal(c.style, 1)
    end
    assert_equal(@ws.rows[1].cells[0].style, 0)
    assert_equal(@ws.rows[2].cells[1].style, 0)
    @ws.row_style(1..2, 1, :col_offset => 2)
    @ws.rows[(1..2)].each do |r|
      r.cells[(2..-1)].each do |c|
        assert_equal(c.style, 1)
      end
    end
  end

  # def test_to_xml_string_fit_to_page
  #  @ws.page_setup.fit_to_width = 1
  #  doc = Nokogiri::XML(@ws.to_xml_string)
  #  assert_equal(doc.xpath('//xmlns:worksheet/xmlns:sheetPr/xmlns:pageSetUpPr[@fitToPage=1]').size, 1)
  # end

  def test_to_xml_string_dimensions
    @ws.add_row [1, 2, 3]
    doc = Nokogiri::XML(@ws.to_xml_string)
    assert_equal(doc.xpath('//xmlns:worksheet/xmlns:dimension[@ref="A1:C1"]').size, 1)
  end

  # def test_fit_to_page_assignation_does_nothing
  #  @ws.fit_to_page = true
  #  assert_equal(@ws.fit_to_page?, false)
  # end

  # def test_to_xml_string_selected
  #  @ws.selected = true
  #  doc = Nokogiri::XML(@ws.to_xml_string)
  #  assert_equal(doc.xpath('//xmlns:worksheet/xmlns:sheetViews/xmlns:sheetView[@tabSelected=1]').size, 1)
  # end

  # def test_to_xml_string_show_gridlines
  #  @ws.show_gridlines = false
  #  doc = Nokogiri::XML(@ws.to_xml_string)
  #  assert_equal(doc.xpath('//xmlns:worksheet/xmlns:sheetViews/xmlns:sheetView[@showGridLines=0]').size, 1)
  # end

  def test_to_xml_string_auto_fit_data
    @ws.add_row [1, "two"]
    doc = Nokogiri::XML(@ws.to_xml_string)
    assert_equal(doc.xpath('//xmlns:worksheet/xmlns:cols/xmlns:col').size, 2)
  end

  def test_to_xml_string_sheet_data
    @ws.add_row [1, "two"]
    doc = Nokogiri::XML(@ws.to_xml_string)
    assert_equal(doc.xpath('//xmlns:worksheet/xmlns:sheetData/xmlns:row').size, 1)
  end

  def test_to_xml_string_auto_filter
    @ws.add_row [1, "two"]
    @ws.auto_filter.range = "A1:B1"
    doc = Nokogiri::XML(@ws.to_xml_string)
    assert_equal(doc.xpath('//xmlns:worksheet/xmlns:autoFilter[@ref="A1:B1"]').size, 1)
  end

  def test_to_xml_string_merge_cells
    @ws.add_row [1, "two"]
    @ws.merge_cells "A1:D1"
    @ws.merge_cells "E1:F1"
    doc = Nokogiri::XML(@ws.to_xml_string)
    assert_equal(doc.xpath('//xmlns:worksheet/xmlns:mergeCells/xmlns:mergeCell[@ref="A1:D1"]').size, 1)
    assert_equal(doc.xpath('//xmlns:worksheet/xmlns:mergeCells/xmlns:mergeCell[@ref="E1:F1"]').size, 1)
  end

  def test_to_xml_string_merge_cells_row
    row = @ws.add_row [1, "two"]
    @ws.merge_cells row
    doc = Nokogiri::XML(@ws.to_xml_string)
    assert_equal(doc.xpath('//xmlns:worksheet/xmlns:mergeCells/xmlns:mergeCell[@ref="A1:B1"]').size, 1)
  end

  def test_to_xml_string_row_breaks
    @ws.add_page_break("A1")
    doc = Nokogiri::XML(@ws.to_xml_string)
    assert_equal(doc.xpath('//xmlns:worksheet/xmlns:rowBreaks/xmlns:brk[@id="0"]').size, 1)
  end

  def test_to_xml_string_sheet_protection
    @ws.sheet_protection.password = 'fish'
    doc = Nokogiri::XML(@ws.to_xml_string)
    assert(doc.xpath('//xmlns:sheetProtection'))
  end

  def test_to_xml_string_page_margins
    @ws.page_margins do |pm|
      pm.left = 9
      pm.right = 7
    end
    doc = Nokogiri::XML(@ws.to_xml_string)
    assert_equal(doc.xpath('//xmlns:worksheet/xmlns:pageMargins[@left="9"][@right="7"]').size, 1)
  end

  def test_to_xml_string_page_setup
    @ws.page_setup do |ps|
      ps.paper_width = "210mm"
      ps.scale = 80
    end
    doc = Nokogiri::XML(@ws.to_xml_string)
    assert_equal(doc.xpath('//xmlns:worksheet/xmlns:pageSetup[@paperWidth="210mm"][@scale="80"]').size, 1)
  end

  def test_to_xml_string_print_options
    @ws.print_options do |po|
      po.grid_lines = true
      po.horizontal_centered = true
    end
    doc = Nokogiri::XML(@ws.to_xml_string)
    assert_equal(doc.xpath('//xmlns:worksheet/xmlns:printOptions[@gridLines=1][@horizontalCentered=1]').size, 1)
  end

  def test_to_xml_string_header_footer
    @ws.header_footer do |hf|
      hf.different_first = false
      hf.different_odd_even = false
      hf.odd_header = 'Test Header'
    end
    doc = Nokogiri::XML(@ws.to_xml_string)
    assert_equal(doc.xpath('//xmlns:worksheet/xmlns:headerFooter[@differentFirst=0][@differentOddEven=0]').size, 1)
  end

  def test_to_xml_string_drawing
    @ws.add_chart Axlsx::Pie3DChart
    doc = Nokogiri::XML(@ws.to_xml_string)
    assert_equal @ws.send(:worksheet_drawing).relationship.Id, doc.xpath('//xmlns:worksheet/xmlns:drawing').first["r:id"]
  end

  def test_to_xml_string_tables
    @ws.add_row ["one", "two"]
    @ws.add_row [1, 2]
    table = @ws.add_table "A1:B2"
    doc = Nokogiri::XML(@ws.to_xml_string)
    assert_equal(doc.xpath('//xmlns:worksheet/xmlns:tableParts[@count="1"]').size, 1)
    assert_equal table.rId, doc.xpath('//xmlns:worksheet/xmlns:tableParts/xmlns:tablePart').first["r:id"]
  end

  def test_to_xml_string
    schema = Nokogiri::XML::Schema(File.open(Axlsx::SML_XSD))
    doc = Nokogiri::XML(@ws.to_xml_string)
    assert(schema.validate(doc).map { |e| puts e.message; e }.empty?, "error free validation")
  end

  def test_styles
    assert(@ws.styles.is_a?(Axlsx::Styles), 'worksheet provides access to styles')
  end

  def test_to_xml_string_with_illegal_chars
    old = Axlsx::trust_input
    Axlsx::trust_input = false
    nasties = "\v\u2028\u0001\u0002\u0003\u0004\u0005\u0006\u0007\u0008\u001f"
    @ws.add_row [nasties]
    assert_equal(0, @ws.rows.last.cells.last.value.index("\v"))
    assert_equal(nil, @ws.to_xml_string.index("\v"))
    Axlsx::trust_input = old
  end

  def test_to_xml_string_with_newlines
    cell_with_newline = "foo\n\r\nbar"
    @ws.add_row [cell_with_newline]
    assert_equal("foo\n\r\nbar", @ws.rows.last.cells.last.value)
    assert_not_nil(@ws.to_xml_string.index("foo\n\r\nbar"))
  end

  # Make sure the XML for all optional elements (like pageMargins, autoFilter, ...)
  # is generated in correct order.
  def test_valid_with_optional_elements
    @ws.page_margins.set :left => 9
    @ws.page_setup.set :fit_to_width => 1
    @ws.print_options.set :headings => true
    @ws.auto_filter.range = "A1:C3"
    @ws.merge_cells "A4:A5"
    @ws.add_chart Axlsx::Pie3DChart
    @ws.add_table "E1:F3"
    @ws.add_pivot_table 'G5:G6', 'A1:D10'
    schema = Nokogiri::XML::Schema(File.open(Axlsx::SML_XSD))
    doc = Nokogiri::XML(@ws.to_xml_string)
    assert(schema.validate(doc).map { |e| puts e.message; e }.empty?, schema.validate(doc).map { |e| e.message }.join('\n'))
  end

  def test_relationships
    @ws.add_row [1, 2, 3]
    assert(@ws.relationships.empty?, "No Drawing relationship until you add a chart")
    @ws.add_chart Axlsx::Pie3DChart
    assert_equal(@ws.relationships.size, 1, "adding a chart creates the relationship")
    @ws.add_chart Axlsx::Pie3DChart
    assert_equal(@ws.relationships.size, 1, "multiple charts still only result in one relationship")
    @ws.add_comment :text => 'builder', :author => 'bob', :ref => @ws.rows.last.cells.last
    assert_equal(@ws.relationships.size, 3, "adding a comment adds 2 relationships")
    @ws.add_comment :text => 'not that is a comment!', :author => 'travis', :ref => "A1"
    assert_equal(@ws.relationships.size, 3, "adding multiple comments in the same worksheet should not add any additional comment relationships")
    @ws.add_pivot_table 'G5:G6', 'A1:D10'
    assert_equal(@ws.relationships.size, 4, "adding a pivot table adds 1 relationship")
  end

  def test_set_fixed_width_column
    @ws.add_row ["mule", "donkey", "horse"], :widths => [20, :ignore, nil]
    assert(@ws.column_info.size == 3, "a data item for each column")
    assert_equal(20, @ws.column_info[0].width, "adding a row with fixed width updates :fixed attribute")
    assert_equal(@ws.column_info[1].width, nil, ":ignore does not set any data")
  end

  def test_fixed_height
    @ws.add_row [1, 2, 3], :height => 40
    assert_equal(40, @ws.rows[-1].height)
  end

  def test_set_column_width
    @ws.add_row ["chasing windmills", "penut"]
    @ws.column_widths nil, 0.5
    assert_equal(@ws.column_info[1].width, 0.5, 'eat my width')
    assert_raise(ArgumentError, 'only accept unsigned ints') { @ws.column_widths 2, 7, -1 }
    assert_raise(ArgumentError, 'only accept Integer or Float') { @ws.column_widths 2, 7, "-1" }
  end

  def test_ranges
    @ws.add_row(["foo", "bar"])
    @ws.add_row(["a", "b", "c", "d", "e"])

    valid_range = "A1:B2"
    @ws[valid_range]

    valid_range = "A1:E2" ### Missing middle cells (C1 - E1), still allowed
    @ws[valid_range]

    assert_raise ArgumentError, "Invalid cell definition" do
      invalid_range_format = "A1:B2:C3"
      @ws[invalid_range_format]
    end

    assert_raise ArgumentError, "Missing cell `Z1` for the specified range." do
      invalid_row_range = "A1:Z1"
      @ws[invalid_row_range]
    end

    assert_raise ArgumentError, "Missing cell `D1` for the specified range." do
      invalid_cell_range = "D1:E2" ### Missing start cell, not allowed
      @ws[invalid_cell_range]
    end

    assert_raise ArgumentError, "Missing cell `A99` for the specified range." do
      invalid_cell_range = "A1:A99" ### Missing end cell, not allowed
      @ws[invalid_cell_range]
    end
  end

  def test_protect_range
    assert(@ws.send(:protected_ranges).is_a?(Axlsx::SimpleTypedList))
    assert_equal(0, @ws.send(:protected_ranges).size)
    @ws.protect_range('A1:A3')
    assert_equal('A1:A3', @ws.send(:protected_ranges).last.sqref)
  end

  def test_protect_range_with_cells
    @ws.add_row [1, 2, 3]
    assert_nothing_raised { @ws.protect_range(@ws.rows.first.cells) }
    assert_equal('A1:C1', @ws.send(:protected_ranges).last.sqref)
  end

  def test_merge_cells
    @ws.add_row [1, 2, 3]
    @ws.add_row [4, 5, 6]
    @ws.add_row [7, 8, 9]
    @ws.merge_cells "A1:A2"
    @ws.merge_cells "B2:C3"
    @ws.merge_cells @ws.rows.last.cells[(0..1)]
    assert_equal(@ws.send(:merged_cells).size, 3)
    assert_equal(@ws.send(:merged_cells).last, "A3:B3")
  end

  def test_merge_cells_sorts_correctly_by_row_when_given_array
    10.times do |i|
      @ws.add_row [i]
    end
    @ws.merge_cells [@ws.rows[8].cells.first, @ws.rows[9].cells.first]
    assert_equal "A9:A10", @ws.send(:merged_cells).first
  end

  def test_auto_filter
    assert(@ws.auto_filter.range.nil?)
    assert(@wb.defined_names.none? { |defined_name| defined_name.name == '_xlnm._FilterDatabase' })
    assert_raise(ArgumentError) { @ws.auto_filter = 123 }
    @ws.auto_filter.range = "A1:D9"
    assert_equal(@ws.auto_filter.range, "A1:D9")
    @ws.to_xml_string
    assert(@wb.defined_names.any? { |defined_name| defined_name.name == '_xlnm._FilterDatabase' })
  end

  def test_auto_filter_assign
    other_ws = @wb.add_worksheet

    assert(@ws.auto_filter.range.nil?)
    assert(other_ws.auto_filter.range.nil?)
    assert(@wb.defined_names.none? { |defined_name| defined_name.name == '_xlnm._FilterDatabase' })
    assert_raise(ArgumentError) { @ws.auto_filter = 123 }

    @ws.auto_filter = "A1:D9"
    assert_equal(@ws.auto_filter.range, "A1:D9")

    other_ws.auto_filter = "A1:D2"
    assert_equal(other_ws.auto_filter.range, "A1:D2")

    @ws.to_xml_string
    other_ws.to_xml_string

    filter_database = @wb.defined_names.select { |defined_name| defined_name.name == '_xlnm._FilterDatabase' }
    assert_equal(2, filter_database.size)
    assert_equal(@ws.index, filter_database[0].local_sheet_id)
    assert_equal(other_ws.index, filter_database[1].local_sheet_id)
  end

  def test_sheet_pr_for_auto_filter
    @ws.auto_filter.range = 'A1:D9'
    @ws.auto_filter.add_column 0, :filters, :filter_items => [1]
    doc = Nokogiri::XML(@ws.to_xml_string)
    assert(doc.xpath('//sheetPr[@filterMode=1]'))
  end

  def test_outline_level_rows
    3.times { @ws.add_row [1, 2, 3] }
    @ws.outline_level_rows 0, 2
    assert_equal(1, @ws.rows[0].outline_level)
    assert_equal(true, @ws.rows[2].hidden)
    assert_equal(true, @ws.sheet_view.show_outline_symbols)
  end

  def test_outline_level_columns
    3.times { @ws.add_row [1, 2, 3] }
    @ws.outline_level_columns 0, 2
    assert_equal(1, @ws.column_info[0].outline_level)
    assert_equal(true, @ws.column_info[2].hidden)
    assert_equal(true, @ws.sheet_view.show_outline_symbols)
  end

  def test_worksheet_does_not_get_added_to_workbook_on_initialize_failure
    assert_equal(1, @wb.worksheets.size)
    assert_raise(ArgumentError) { @wb.add_worksheet(:name => 'Sheet1') }
    assert_equal(1, @wb.worksheets.size)
  end

  def test_worksheet_only_includes_outline_pr_when_set
    doc = Nokogiri::XML(@ws.to_xml_string)
    assert_equal(doc.xpath('//xmlns:worksheet/xmlns:sheetPr/xmlns:outlinePr').size, 0)

    @ws.sheet_pr.outline_pr.summary_below = false
    @ws.sheet_pr.outline_pr.summary_right = true
    doc = Nokogiri::XML(@ws.to_xml_string)
    assert_equal(doc.xpath('//xmlns:worksheet/xmlns:sheetPr/xmlns:outlinePr').size, 1)
    assert_equal(doc.xpath('//xmlns:worksheet/xmlns:sheetPr/xmlns:outlinePr[@summaryBelow=0][@summaryRight=1]').size, 1)
  end

  def test_merge_styles_1
    p = Axlsx::Package.new
    wb = p.workbook

    bold = wb.styles.add_style b: true

    wb.add_worksheet do |sheet|
      sheet.add_row
      sheet.add_row ['', '1', '2', '3'], style: [nil, bold]
      sheet.add_row ['', '4', '5', '6'], style: bold
      sheet.add_row ['', '7', '8', '9']
      sheet.add_style 'B2:D4', b: true
      sheet.add_border 'B2:D4', { style: :thin, color: '000000' }
    end

    wb.apply_styles

    assert_equal 9, wb.styles.style_index.count
  end

  def test_merge_styles_2
    p = Axlsx::Package.new
    wb = p.workbook

    bold = wb.styles.add_style b: true

    wb.add_worksheet do |sheet|
      sheet.add_row ['A1', 'B1'], style: [nil, bold]
      sheet.add_row ['A2', 'B2'], style: bold
      sheet.add_row ['A3', 'B3']
      sheet.add_style 'A1:A2', i: true
    end

    wb.apply_styles

    assert_equal 3, wb.styles.style_index.count
  end

  def test_merge_styles_3
    p = Axlsx::Package.new
    wb = p.workbook

    bold = wb.styles.add_style b: true

    wb.add_worksheet do |sheet|
      sheet.add_row ['A1', 'B1'], style: [nil, bold]
      sheet.add_row ['A2', 'B2']
      sheet.add_style 'B1:B2', bg_color: 'FF0000'
    end

    wb.apply_styles

    assert_equal 3, wb.styles.style_index.count
  end

  def test_table_with_borders
    p = Axlsx::Package.new
    wb = p.workbook

    wb.add_worksheet do |sheet|
      sheet.add_row
      sheet.add_row ['', 'Product', 'Category',  'Price']
      sheet.add_row ['', 'Butter', 'Dairy',      4.99]
      sheet.add_row ['', 'Bread', 'Baked Goods', 3.45]
      sheet.add_row ['', 'Broccoli', 'Produce',  2.99]
      sheet.add_row ['', 'Pizza', 'Frozen Foods', 4.99]
      sheet.column_widths 5, 20, 20, 20

      sheet.add_style 'B2:D2', b: true
      sheet.add_style 'B2:B6', b: true
      sheet.add_style 'B2:D2', bg_color: '95AFBA'
      sheet.add_style 'B3:D6', bg_color: 'E2F89C'
      sheet.add_style 'D3:D6', alignment: { horizontal: :left }
      sheet.add_border 'B2:D6'
      sheet.add_border 'B3:D3', [:top]
      sheet.add_border 'B3:D3', edges: [:bottom], style: :medium
      sheet.add_border 'B3:D3', edges: [:bottom], style: :medium, color: '32f332'
    end

    wb.apply_styles

    assert_equal true, wb.styles_applied
    assert_equal 12, wb.styles.style_index.count
    assert_equal 12 + 2, wb.styles.style_index.keys.max
  end

  def test_add_border_arguments
    p = Axlsx::Package.new
    wb = p.workbook

    wb.add_worksheet do |sheet|
      20.times.each do
        sheet.add_row [1, 2, 3, 4, 5]
      end

      sheet.add_border "B2:D5"
      sheet.add_border ["C3:C4", "D3:D4", "A2"], { color: "FF00000" }
      sheet.add_border "B10:E10", [:top, :bottom, :left, :right]
      sheet.add_border "B12:E12", :all
      sheet.add_border "B14:E14", Axlsx::Border::EDGES
      sheet.add_border "B16:E16", { edges: :all, style: :thick }
      sheet.add_border "B18:E18", { edges: [:top], style: :thick, color: "FFFFF00" }
    end

    wb.apply_styles

    assert_equal true, wb.styles_applied
    assert_equal 17, wb.styles.style_index.count
  end

  def test_duplicate_borders
    p = Axlsx::Package.new
    wb = p.workbook

    wb.add_worksheet do |sheet|
      sheet.add_row
      sheet.add_row ['', 'B2', 'C2', 'D2']
      sheet.add_row ['', 'B3', 'C3', 'D3']
      sheet.add_row ['', 'B4', 'C4', 'D4']

      sheet.add_border 'B2:D4'
      sheet.add_border 'B2:D4'
    end

    wb.apply_styles

    assert_equal true, wb.styles_applied
    assert_equal 8, wb.styles.style_index.count
    assert_equal 8, wb.styled_cells.count
  end

  def test_multiple_style_borders_on_same_cells
    p = Axlsx::Package.new
    wb = p.workbook

    wb.add_worksheet do |sheet|
      sheet.add_row
      sheet.add_row ['', 'B2', 'C2', 'D2']
      sheet.add_row ['', 'B3', 'C3', 'D3']

      sheet.add_border 'B2:D3', :all
      sheet.add_border 'B2:D2', edges: [:bottom], style: :thick, color: 'ff0000'
    end

    wb.apply_styles

    assert_equal true, wb.styles_applied
    assert_equal 6, wb.styles.style_index.count
    assert_equal 6, wb.styled_cells.count

    b2_cell_style = {
      border: {
        style: :thick,
        color: 'ff0000',
        edges: [:bottom, :left, :top]
      },
      type: :xf,
      name: 'Arial',
      sz: 11,
      family: 1
    }
    assert_equal b2_cell_style, wb.styles.style_index.values.find { |x| x == b2_cell_style }

    d3_cell_style = {
      border: {
        style: :thin,
        color: '000000',
        edges: [:bottom, :right]
      },
      type: :xf,
      name: 'Arial',
      sz: 11,
      family: 1
    }
    assert_equal d3_cell_style, wb.styles.style_index.values.find { |x| x == d3_cell_style }
  end

  def test_mixed_borders_1
    p = Axlsx::Package.new
    wb = p.workbook

    wb.add_worksheet do |sheet|
      sheet.add_row
      sheet.add_row ['', '1', '2', '3']
      sheet.add_row ['', '4', '5', '6']
      sheet.add_row ['', '7', '8', '9']
      sheet.add_style 'B2:D4', border: { style: :thin, color: '000000' }
      sheet.add_border 'C3:D4', style: :medium
    end

    wb.apply_styles

    assert_equal 9, wb.styled_cells.count
    assert_equal 2, wb.styles.style_index.count
  end

  def test_mixed_borders_2
    p = Axlsx::Package.new
    wb = p.workbook

    wb.add_worksheet do |sheet|
      sheet.add_row
      sheet.add_row ['', '1', '2', '3']
      sheet.add_row ['', '4', '5', '6']
      sheet.add_row ['', '7', '8', '9']
      sheet.add_border 'B2:D4', style: :medium
      sheet.add_style 'D2:D4', border: { style: :thin, color: '000000' }
    end

    wb.apply_styles

    assert_equal 8, wb.styled_cells.count
    assert_equal 6, wb.styles.style_index.count
  end

  def test_dxf_cell
    p = Axlsx::Package.new
    wb = p.workbook

    wb.add_worksheet do |sheet|
      sheet.add_row (1..2).to_a
      sheet.add_style "A1:A1", { bg_color: "AA0000" }

      sheet.add_row (1..2).to_a
      sheet.add_style "B1:B1", { bg_color: "CC0000" }

      sheet.add_row (1..2).to_a
      sheet.add_style "A3:B3", { bg_color: "00FF00" }

      wb.styles.add_style(bg_color: "0000FF", type: :dxf)
    end

    wb.apply_styles

    assert_equal 1, wb.styles.dxfs.count

    assert_equal 6, wb.styles.cellXfs.count
  end

  def test_default_font_with_style_index
    p = Axlsx::Package.new
    wb = p.workbook

    wb.styles.fonts[0].name = 'Times New Roman'
    wb.styles.fonts[0].sz = 12

    wb.add_worksheet do |sheet|
      sheet.add_row [1, 2, 3]
      sheet.add_style "A1:C1", { color: "FFFFFF" }
    end

    wb.apply_styles

    assert_equal 1, wb.styles.style_index.size

    assert_equal(
      {
        type: :xf,
        name: "Times New Roman",
        sz: 12,
        family: 1,
<<<<<<< HEAD
        color: "FFFFFF",
=======
        color: "FFFFFF"
>>>>>>> e548f377
      },
      wb.styles.style_index.values.first
    )
  end
<<<<<<< HEAD

  def test_escape_formulas
    @wb.escape_formulas = false
    @ws = @wb.add_worksheet
    assert_false @ws.escape_formulas
    assert_false @ws.add_row(['']).cells.first.escape_formulas
    assert_false @ws.add_row([''], escape_formulas: false).cells.first.escape_formulas
    assert @ws.add_row([''], escape_formulas: true).cells.first.escape_formulas
    assert_equal [true, false], @ws.add_row(['', ''], escape_formulas: [true, false]).cells.map(&:escape_formulas)

    @ws = Axlsx::Worksheet.new(@wb)
    assert_false @ws.escape_formulas

    @wb.escape_formulas = true
    @ws = @wb.add_worksheet
    assert @ws.escape_formulas
    assert @ws.add_row(['']).cells.first.escape_formulas
    assert_false @ws.add_row([''], escape_formulas: false).cells.first.escape_formulas
    assert @ws.add_row([''], escape_formulas: true).cells.first.escape_formulas
    assert_equal [true, false], @ws.add_row(['', ''], escape_formulas: [true, false]).cells.map(&:escape_formulas)

    @ws = Axlsx::Worksheet.new(@wb)
    assert @ws.escape_formulas

    @ws.escape_formulas = false
    assert_false @ws.escape_formulas
    assert_false @ws.add_row(['']).cells.first.escape_formulas
    assert_false @ws.add_row([''], escape_formulas: false).cells.first.escape_formulas
    assert @ws.add_row([''], escape_formulas: true).cells.first.escape_formulas
    assert_equal [true, false], @ws.add_row(['', ''], escape_formulas: [true, false]).cells.map(&:escape_formulas)

    @ws.escape_formulas = true
    assert @ws.escape_formulas
    assert @ws.add_row(['']).cells.first.escape_formulas
    assert_false @ws.add_row([''], escape_formulas: false).cells.first.escape_formulas
    assert @ws.add_row([''], escape_formulas: true).cells.first.escape_formulas
    assert_equal [true, false], @ws.add_row(['', ''], escape_formulas: [true, false]).cells.map(&:escape_formulas)
  end
=======
>>>>>>> e548f377
end<|MERGE_RESOLUTION|>--- conflicted
+++ resolved
@@ -886,16 +886,11 @@
         name: "Times New Roman",
         sz: 12,
         family: 1,
-<<<<<<< HEAD
-        color: "FFFFFF",
-=======
         color: "FFFFFF"
->>>>>>> e548f377
       },
       wb.styles.style_index.values.first
     )
   end
-<<<<<<< HEAD
 
   def test_escape_formulas
     @wb.escape_formulas = false
@@ -934,6 +929,4 @@
     assert @ws.add_row([''], escape_formulas: true).cells.first.escape_formulas
     assert_equal [true, false], @ws.add_row(['', ''], escape_formulas: [true, false]).cells.map(&:escape_formulas)
   end
-=======
->>>>>>> e548f377
 end