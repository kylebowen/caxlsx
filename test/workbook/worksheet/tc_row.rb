--- conflicted
+++ resolved
@@ -153,7 +153,6 @@
       assert_equal(c.value, index < offset ? nil : values[index - offset])
     end
   end
-<<<<<<< HEAD
 
   def test_escape_formulas
     @ws.escape_formulas = false
@@ -181,6 +180,4 @@
     @row.escape_formulas = [false, true, false]
     assert_equal [false, true, false], @row.cells.map(&:escape_formulas)
   end
-=======
->>>>>>> e548f377
 end